--- conflicted
+++ resolved
@@ -126,14 +126,10 @@
     typedef std::vector<value_type> scaling_t;
 
     /// \brief Scaling vector (deprecated typedef)
-<<<<<<< HEAD
-    ROBOPTIM_CORE_DEPRECATED typedef scaling_t scales_t;
-=======
     ///
     /// \deprecated Deprecated since version 3.1. Use Problem<T>::scaling_t
     /// instead.
-    typedef scaling_t scales_t ROBOPTIM_CORE_DEPRECATED;
->>>>>>> 96b0feb3
+    ROBOPTIM_CORE_DEPRECATED typedef scaling_t scales_t;
 
     /// \brief Vector of names (e.g. for arguments).
     typedef typename function_t::names_t names_t;
@@ -155,14 +151,10 @@
     typedef std::vector<scaling_t> scalingVect_t;
 
     /// \brief Vector of scaling vectors (deprecated typedef).
-<<<<<<< HEAD
-    ROBOPTIM_CORE_DEPRECATED typedef scalingVect_t scalesVect_t;
-=======
     ///
     /// \deprecated Deprecated since version 3.1. Use Problem<T>::scalingVect_t
     /// instead.
-    typedef scalingVect_t scalesVect_t ROBOPTIM_CORE_DEPRECATED;
->>>>>>> 96b0feb3
+    ROBOPTIM_CORE_DEPRECATED typedef scalingVect_t scalesVect_t;
 
     /// \brief Jacobian matrix type.
     typedef typename GenericFunctionTraits<T>::jacobian_t jacobian_t;
@@ -244,21 +236,14 @@
     const scaling_t& argumentScaling () const;
 
     /// \brief Retrieve arguments scaling (deprecated version).
-<<<<<<< HEAD
+    ///
+    /// \deprecated Deprecated since version 3.1. Use argumentScaling() instead.
     ROBOPTIM_CORE_DEPRECATED scales_t& argumentScales ();
 
     /// \brief Retrieve arguments scaling (deprecated version).
+    ///
+    /// \deprecated Deprecated since version 3.1. Use argumentScaling() instead.
     ROBOPTIM_CORE_DEPRECATED const scales_t& argumentScales () const;
-=======
-    ///
-    /// \deprecated Deprecated since version 3.1. Use argumentScaling() instead.
-    scales_t& argumentScales () ROBOPTIM_CORE_DEPRECATED;
-
-    /// \brief Retrieve arguments scaling (deprecated version).
-    ///
-    /// \deprecated Deprecated since version 3.1. Use argumentScaling() instead.
-    const scales_t& argumentScales () const ROBOPTIM_CORE_DEPRECATED;
->>>>>>> 96b0feb3
 
     /// \brief Retrieve arguments names.
     /// Arguments names define a name for each argument. This is particularly
@@ -322,13 +307,9 @@
     const scalingVect_t& scalingVector () const;
 
     /// \brief Retrieve constraints scaling vector (deprecated version).
-<<<<<<< HEAD
+    ///
+    /// \deprecated Deprecated since version 3.1. Use scalingVector() instead.
     ROBOPTIM_CORE_DEPRECATED const scalesVect_t& scalesVector () const;
-=======
-    ///
-    /// \deprecated Deprecated since version 3.1. Use scalingVector() instead.
-    const scalesVect_t& scalesVector () const ROBOPTIM_CORE_DEPRECATED;
->>>>>>> 96b0feb3
 
     /// \brief Return the output size of the problem's constraints.
     size_type constraintsOutputSize () const;
