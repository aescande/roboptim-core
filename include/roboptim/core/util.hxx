--- conflicted
+++ resolved
@@ -170,11 +170,7 @@
     ROBOPTIM_ASSERT (startRow + b.rows () <= m.rows ());
     ROBOPTIM_ASSERT (startCol + b.cols () <= m.cols ());
 # if __cplusplus < 201103L || !defined (__GXX_EXPERIMENTAL_CXX0X__)
-<<<<<<< HEAD
-    BOOST_STATIC_ASSERT ( ROBOPTIM_UNUSED int (M::IsRowMajor) == int (B::IsRowMajor));
-=======
-    ROBOPTIM_ASSERT (int (M::IsRowMajor) == int (B::IsRowMajor));
->>>>>>> 96b0feb3
+    ROBOPTIM_ASSERT ( ROBOPTIM_UNUSED int (M::IsRowMajor) == int (B::IsRowMajor));
 # else
     ROBOPTIM_ASSERT_MSG (int (M::IsRowMajor) == int (B::IsRowMajor),
                          "You should use the same storage order");
