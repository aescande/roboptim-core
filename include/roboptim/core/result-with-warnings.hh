--- conflicted
+++ resolved
@@ -28,12 +28,9 @@
   /// @{
 
   /// \brief Warnings have been merged to Result to simplify the API.
-<<<<<<< HEAD
-  ROBOPTIM_CORE_DEPRECATED typedef Result ResultWithWarnings;
-=======
   /// To prevent issues with existing visitors, we cannot use a simple
   /// typedef such as:
-  // typedef Result ResultWithWarnings ROBOPTIM_CORE_DEPRECATED;
+  // ROBOPTIM_CORE_DEPRECATED typedef Result ResultWithWarnings;
   ///
   /// \deprecated Deprecated since version 3.3. Use Result instead.
   class ROBOPTIM_CORE_DLLAPI ROBOPTIM_CORE_DEPRECATED
@@ -42,7 +39,6 @@
   public:
     /// \brief Import size type from Result class.
     typedef Result::size_type size_type;
->>>>>>> 3000c971
 
     explicit ResultWithWarnings (const size_type inputSize,
                                  const size_type outputSize = 1);
