// Copyright (C) 2009 by Thomas Moulard, AIST, CNRS, INRIA.
//
// This file is part of the roboptim.
//
// roboptim is free software: you can redistribute it and/or modify
// it under the terms of the GNU Lesser General Public License as published by
// the Free Software Foundation, either version 3 of the License, or
// (at your option) any later version.
//
// roboptim is distributed in the hope that it will be useful,
// but WITHOUT ANY WARRANTY; without even the implied warranty of
// MERCHANTABILITY or FITNESS FOR A PARTICULAR PURPOSE.  See the
// GNU Lesser General Public License for more details.
//
// You should have received a copy of the GNU Lesser General Public License
// along with roboptim.  If not, see <http://www.gnu.org/licenses/>.

#ifndef ROBOPTIM_CORE_PORTABILITY_HH
# define ROBOPTIM_CORE_PORTABILITY_HH

// Note: DLL macros are defined in config.hh as ROBOPTIM_CORE_DLL*, and were
// defined here as ROBOPTIM_DLL*. We renamed them in roboptim-core, and include
// config.hh for backwards compatibility.
# include <roboptim/core/config.hh>

// Extra useful attributes
#if defined _WIN32 || defined __CYGWIN__
  #define ROBOPTIM_UNUSED
#else
// On Linux, for GCC >= 4
  #if __GNUC__ >= 4
    #define ROBOPTIM_UNUSED __attribute__((unused))
  #else
// Otherwise (GCC < 4 or another compiler is used)
    #define ROBOPTIM_UNUSED
#endif // __GNUC__ >= 4
#endif // defined _WIN32 || defined __CYGWIN__

// On Microsoft Windows
#if defined _WIN32 || defined __CYGWIN__
  #define ROBOPTIM_ALLOW_DEPRECATED_ON  \
    /* Disable deprecated warning */    \
    __pragma(warning(push))             \
    __pragma(warning(disable : 4996))

  #define ROBOPTIM_ALLOW_DEPRECATED_OFF \
    /* Re-enable deprecated warning */  \
    __pragma(warning(pop))

  // TODO: update for Windows if relevant
  #define ROBOPTIM_ALLOW_ATTRIBUTES_ON
  #define ROBOPTIM_ALLOW_ATTRIBUTES_OFF
#elif !defined (__CUDACC__)
// Otherwise (on Linux/OSX with GCC/Clang)
  #define ROBOPTIM_ALLOW_DEPRECATED_ON \
    /* Disable deprecated warning */   \
    _Pragma ("GCC diagnostic push")    \
    _Pragma ("GCC diagnostic ignored \"-Wdeprecated-declarations\"")

  #define ROBOPTIM_ALLOW_DEPRECATED_OFF \
    /* Re-enable deprecated warning */  \
    _Pragma ("GCC diagnostic pop")

  #ifdef __GNUC__
    #define ROBOPTIM_ALLOW_ATTRIBUTES_ON \
    /* Disable attributes warning */     \
    _Pragma ("GCC diagnostic push")      \
    _Pragma ("GCC diagnostic ignored \"-Wattributes\"")

    #define ROBOPTIM_ALLOW_ATTRIBUTES_OFF \
    /* Re-enable attributes warning */    \
    _Pragma ("GCC diagnostic pop")
  #else
    #define ROBOPTIM_ALLOW_ATTRIBUTES_ON
    #define ROBOPTIM_ALLOW_ATTRIBUTES_OFF
  #endif
#else
    #define ROBOPTIM_ALLOW_DEPRECATED_ON
    #define ROBOPTIM_ALLOW_DEPRECATED_OFF
    #define ROBOPTIM_ALLOW_ATTRIBUTES_ON
    #define ROBOPTIM_ALLOW_ATTRIBUTES_OFF
#endif

<<<<<<< HEAD
=======
// Required to avoid size_t resolution error with MSVC. Triggered by
// the boost/tuple/tuple_io.hpp inclusion in roboptim/core/io.hh.
#ifdef _WIN32
# define BOOST_NO_STD_LOCALE
#endif

// Work around for explicit template instantation in GCC, see #111 for
// more details
# if defined(ROBOPTIM_PRECOMPILED_DENSE_SPARSE) && \
  __GNUC__ >= 4 && not defined(__clang__)
# define ROBOPTIM_GCC_ETI_WORKAROUND ROBOPTIM_CORE_DLLAPI
# else
# define ROBOPTIM_GCC_ETI_WORKAROUND
# endif

>>>>>>> 3a6aa9b5
#endif //! ROBOPTIM_CORE_PORTABILITY_HH<|MERGE_RESOLUTION|>--- conflicted
+++ resolved
@@ -81,14 +81,6 @@
     #define ROBOPTIM_ALLOW_ATTRIBUTES_OFF
 #endif
 
-<<<<<<< HEAD
-=======
-// Required to avoid size_t resolution error with MSVC. Triggered by
-// the boost/tuple/tuple_io.hpp inclusion in roboptim/core/io.hh.
-#ifdef _WIN32
-# define BOOST_NO_STD_LOCALE
-#endif
-
 // Work around for explicit template instantation in GCC, see #111 for
 // more details
 # if defined(ROBOPTIM_PRECOMPILED_DENSE_SPARSE) && \
@@ -98,5 +90,4 @@
 # define ROBOPTIM_GCC_ETI_WORKAROUND
 # endif
 
->>>>>>> 3a6aa9b5
 #endif //! ROBOPTIM_CORE_PORTABILITY_HH