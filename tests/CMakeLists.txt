# Copyright 2010, Thomas Moulard, LAAS-CNRS
#
# This file is part of roboptim-core.
# roboptim-core is free software: you can redistribute it and/or modify
# it under the terms of the GNU Lesser General Public License as published by
# the Free Software Foundation, either version 3 of the License, or
# (at your option) any later version.
#
# roboptim-core is distributed in the hope that it will be useful,
# but WITHOUT ANY WARRANTY; without even the implied warranty of
# MERCHANTABILITY or FITNESS FOR A PARTICULAR PURPOSE.  See the
# GNU General Lesser Public License for more details.
# You should have received a copy of the GNU Lesser General Public License
# along with roboptim-core.  If not, see <http://www.gnu.org/licenses/>.

# Declare the CHECK_PREFIX option.
# It allows the user to instrument the test suite easily to make it run
# through Valgrind for instance.
SET(CHECK_PREFIX "" CACHE STRING "Shell prefix used when running tests")
SEPARATE_ARGUMENTS(CHECK_PREFIX)

# Make sure local headers are found
INCLUDE_DIRECTORIES(${CMAKE_BINARY_DIR}/tests)


# Add Boost path to include directories.
INCLUDE_DIRECTORIES(${Boost_INCLUDE_DIRS})

# Make Boost.Test generates the main function in test cases.
IF(WIN32)
  ADD_DEFINITIONS(-DBOOST_ALL_NO_LIB)
ENDIF(WIN32)
ADD_DEFINITIONS(-DBOOST_TEST_DYN_LINK -DBOOST_TEST_MAIN)

# To locate built plug-in.
ADD_DEFINITIONS(-DPLUGIN_PATH="${CMAKE_BINARY_DIR}/src/${CMAKE_BUILD_TYPE}")
ADD_DEFINITIONS(-DTESTS_DATA_DIR="${CMAKE_CURRENT_SOURCE_DIR}")

# ROBOPTIM_CORE_TEST(NAME)
# ------------------------
#
# Define a test named `NAME'.
#
# This macro will create a binary from `NAME.cc', link it against
# Boost and add it to the test suite.
# Complementary source files can be added as extra arguments.
#
MACRO(ROBOPTIM_CORE_TEST NAME)
  ADD_EXECUTABLE(${NAME} ${NAME}.cc ${ARGN})
  ADD_TEST(NAME ${NAME}
    COMMAND ${CHECK_PREFIX} ${CMAKE_CURRENT_BINARY_DIR}/${NAME})

  TARGET_LINK_LIBRARIES(${NAME} roboptim-core)
  PKG_CONFIG_USE_DEPENDENCY(${NAME} liblog4cxx)
  IF(NOT LTDL_FOUND)
    TARGET_LINK_LIBRARIES(${NAME} ltdl)
  ELSE()
    PKG_CONFIG_USE_DEPENDENCY(${NAME} ltdl)
  ENDIF(NOT LTDL_FOUND)

  # Link against Boost.
  TARGET_LINK_LIBRARIES(${NAME} ${Boost_LIBRARIES})

  # Make sure the plugins will be found.
  # Note: this does not append the environment variables!
  SET_PROPERTY(
    TEST ${NAME} PROPERTY ENVIRONMENT
<<<<<<< HEAD
    "LTDL_LIBRARY_PATH=${CMAKE_BINARY_DIR}/src/${CMAKE_BUILD_TYPE}:$ENV{LTDL_LIBRARY_PATH} "
    "LD_LIBRARY_PATH=${CMAKE_BINARY_DIR}/src/${CMAKE_BUILD_TYPE}:$ENV{LD_LIBRARY_PATH}")
=======
    "LTDL_LIBRARY_PATH=${CMAKE_BINARY_DIR}/src:$ENV{LTDL_LIBRARY_PATH} "
    "LD_LIBRARY_PATH=${CMAKE_BINARY_DIR}/src:$ENV{LD_LIBRARY_PATH}")
>>>>>>> 96b0feb3
ENDMACRO(ROBOPTIM_CORE_TEST)

# Basic types.
ROBOPTIM_CORE_TEST(interval)
ROBOPTIM_CORE_TEST(util)
ROBOPTIM_CORE_TEST(terminal-color)
ROBOPTIM_CORE_TEST(indent)
ROBOPTIM_CORE_TEST(detail-utility)
ROBOPTIM_CORE_TEST(detail-autopromote)
ROBOPTIM_CORE_TEST(detail-structured-input)
ROBOPTIM_CORE_TEST(cache)
ROBOPTIM_CORE_TEST(function)
ROBOPTIM_CORE_TEST(derivable-function)
ROBOPTIM_CORE_TEST(twice-derivable-function)
ROBOPTIM_CORE_TEST(quadratic-function)
ROBOPTIM_CORE_TEST(linear-function)
ROBOPTIM_CORE_TEST(function-typing)
ROBOPTIM_CORE_TEST(function-pool)
ROBOPTIM_CORE_TEST(problem)
ROBOPTIM_CORE_TEST(problem-cc)
ROBOPTIM_CORE_TEST(numeric-linear-function)
ROBOPTIM_CORE_TEST(numeric-quadratic-function)
ROBOPTIM_CORE_TEST(n-times-derivable-function)
ROBOPTIM_CORE_TEST(parametrized-function)
ROBOPTIM_CORE_TEST(derivable-parametrized-function)
ROBOPTIM_CORE_TEST(storage-order)
ROBOPTIM_CORE_TEST(ref)

# Solver.
ROBOPTIM_CORE_TEST(solver)
ROBOPTIM_CORE_TEST(solver-factory)

# Compile the dummy solver in this test to bypass the plug-in system.
ROBOPTIM_CORE_TEST(simple "${CMAKE_SOURCE_DIR}/src/dummy.cc")

# Results.
ROBOPTIM_CORE_TEST(result)
ROBOPTIM_CORE_TEST(result-with-warnings)
ROBOPTIM_CORE_TEST(solver-error)
ROBOPTIM_CORE_TEST(result-analyzer)

# Helpers.
ROBOPTIM_CORE_TEST(scaling-helper)

# Example from documentation.
ROBOPTIM_CORE_TEST(example)

# Dynamic loading mechanism.
ROBOPTIM_CORE_TEST(plugin)

# Dynamic loading mechanism with solver's last state
ROBOPTIM_CORE_TEST(plugin-laststate)

# Callbacks.
ROBOPTIM_CORE_TEST(solver-state)
ROBOPTIM_CORE_TEST(optimization-logger)
ROBOPTIM_CORE_TEST(multiplexer)

# Built-in mathematical functions.
ROBOPTIM_CORE_TEST(function-constant)
ROBOPTIM_CORE_TEST(function-cos)
ROBOPTIM_CORE_TEST(function-identity)
ROBOPTIM_CORE_TEST(function-sin)
ROBOPTIM_CORE_TEST(function-polynomial)

# Sum Of C1 Squares.
ROBOPTIM_CORE_TEST(sum-of-c1-squares)

# Decorators.
ROBOPTIM_CORE_TEST(decorator-cached-function)

ROBOPTIM_CORE_TEST(decorator-finite-difference-gradient)
ROBOPTIM_CORE_TEST(decorator-finite-difference-jacobian)

# Operators.
ROBOPTIM_CORE_TEST(operator-bind)
ROBOPTIM_CORE_TEST(operator-chain)
ROBOPTIM_CORE_TEST(operator-concatenate)
ROBOPTIM_CORE_TEST(operator-derivative)
ROBOPTIM_CORE_TEST(operator-map)
ROBOPTIM_CORE_TEST(operator-minus)
ROBOPTIM_CORE_TEST(operator-plus)
ROBOPTIM_CORE_TEST(operator-product)
ROBOPTIM_CORE_TEST(operator-scalar)
ROBOPTIM_CORE_TEST(operator-selection)
ROBOPTIM_CORE_TEST(operator-selection-by-id)
ROBOPTIM_CORE_TEST(operator-split)

# Visualization
ROBOPTIM_CORE_TEST(visualization-gnuplot-simple)
ROBOPTIM_CORE_TEST(visualization-gnuplot-function)
ROBOPTIM_CORE_TEST(visualization-gnuplot-differentiable-function)
ROBOPTIM_CORE_TEST(visualization-matplotlib-simple)
ROBOPTIM_CORE_TEST(visualization-matplotlib-function)
ROBOPTIM_CORE_TEST(visualization-matplotlib-multiplot)
ROBOPTIM_CORE_TEST(visualization-matplotlib-matrix)<|MERGE_RESOLUTION|>--- conflicted
+++ resolved
@@ -65,13 +65,8 @@
   # Note: this does not append the environment variables!
   SET_PROPERTY(
     TEST ${NAME} PROPERTY ENVIRONMENT
-<<<<<<< HEAD
     "LTDL_LIBRARY_PATH=${CMAKE_BINARY_DIR}/src/${CMAKE_BUILD_TYPE}:$ENV{LTDL_LIBRARY_PATH} "
     "LD_LIBRARY_PATH=${CMAKE_BINARY_DIR}/src/${CMAKE_BUILD_TYPE}:$ENV{LD_LIBRARY_PATH}")
-=======
-    "LTDL_LIBRARY_PATH=${CMAKE_BINARY_DIR}/src:$ENV{LTDL_LIBRARY_PATH} "
-    "LD_LIBRARY_PATH=${CMAKE_BINARY_DIR}/src:$ENV{LD_LIBRARY_PATH}")
->>>>>>> 96b0feb3
 ENDMACRO(ROBOPTIM_CORE_TEST)
 
 # Basic types.
